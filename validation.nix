<<<<<<< HEAD
{ mkDerivation, base, bifunctors, deepseq, hedgehog, HUnit, lens
, mtl, semigroupoids, semigroups, stdenv, transformers
=======
{ mkDerivation, base, bifunctors, hedgehog, HUnit, lens
, semigroupoids, semigroups, stdenv
>>>>>>> 76104d19
}:
mkDerivation {
  pname = "validation";
  version = "0.6.3";
  src = ./.;
  libraryHaskellDepends = [
<<<<<<< HEAD
    base bifunctors deepseq lens mtl semigroupoids semigroups
    transformers
=======
    base bifunctors lens semigroupoids semigroups
>>>>>>> 76104d19
  ];
  testHaskellDepends = [ base hedgehog HUnit lens semigroups ];
  homepage = "https://github.com/qfpl/validation";
  description = "A data-type like Either but with an accumulating Applicative";
  license = stdenv.lib.licenses.bsd3;
}<|MERGE_RESOLUTION|>--- conflicted
+++ resolved
@@ -1,22 +1,12 @@
-<<<<<<< HEAD
 { mkDerivation, base, bifunctors, deepseq, hedgehog, HUnit, lens
-, mtl, semigroupoids, semigroups, stdenv, transformers
-=======
-{ mkDerivation, base, bifunctors, hedgehog, HUnit, lens
 , semigroupoids, semigroups, stdenv
->>>>>>> 76104d19
 }:
 mkDerivation {
   pname = "validation";
   version = "0.6.3";
   src = ./.;
   libraryHaskellDepends = [
-<<<<<<< HEAD
-    base bifunctors deepseq lens mtl semigroupoids semigroups
-    transformers
-=======
-    base bifunctors lens semigroupoids semigroups
->>>>>>> 76104d19
+    base bifunctors deepseq lens semigroupoids semigroups
   ];
   testHaskellDepends = [ base hedgehog HUnit lens semigroups ];
   homepage = "https://github.com/qfpl/validation";
